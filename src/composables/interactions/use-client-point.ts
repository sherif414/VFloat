/**
 * @fileoverview Comprehensive client point positioning composable
 * 
 * This file contains a complete modular implementation consolidated into a single file
 * for easier maintenance while preserving the architectural benefits of separation of concerns.
 */

import type { VirtualElement } from "@floating-ui/dom"
import type { PointerType } from "@vueuse/core"
import {
  computed,
  type MaybeRefOrGetter,
  nextTick,
  onWatcherCleanup,
  type Ref,
  readonly,
  ref,
  toValue,
  watch,
  watchEffect,
} from "vue"
import type { FloatingContext } from "@/composables"
import { isMouseLikePointerType } from "./utils"

//=======================================================================================
// 📌 Types
//=======================================================================================

/**
 * Represents 2D coordinates with optional null values for unset states
 */
export interface Coordinates {
  x: number | null
  y: number | null
}

/**
 * Axis constraint types for coordinate positioning
 */
export type AxisConstraint = "x" | "y" | "both"

/**
 * Tracking mode for client point positioning behavior
 */
export type TrackingMode = "follow" | "static"

/**
 * Dimensions for bounding rectangles
 */
interface Dimensions {
  width: number
  height: number
}

/**
 * Processed pointer event data
 */
interface PointerEventData {
  type: "pointerdown" | "pointermove" | "pointerenter"
  coordinates: Coordinates
  pointerType: PointerType
  timestamp: number
  originalEvent: PointerEvent
}

/**
 * Coordinate update event data
 */
interface CoordinateUpdate {
  coordinates: Coordinates
  source: "pointer" | "external" | "programmatic"
  timestamp: number
}

/**
 * Context for tracking strategy operations
 */
interface TrackingContext {
  axis: AxisConstraint
  isOpen: boolean
  lastCoordinates: Coordinates | null
  lastUpdateTime: number
}

/**
 * Virtual element configuration
 */
interface VirtualElementConfig {
  referenceElement: HTMLElement | null
  coordinates: Coordinates
  lockedCoordinates: Coordinates | null
  axis: AxisConstraint
  fallbackDimensions: Dimensions
}

export interface UseClientPointOptions {
  /**
   * Whether the Hook is enabled
   * @default true
   */
  enabled?: MaybeRefOrGetter<boolean>

  /**
   * Whether to restrict the client point to an axis
   * @default 'both'
   */
  axis?: MaybeRefOrGetter<AxisConstraint>

  /**
   * Controlled x coordinate
   * @default null
   */
  x?: MaybeRefOrGetter<number | null>

  /**
   * Controlled y coordinate
   * @default null
   */
  y?: MaybeRefOrGetter<number | null>

  /**
   * Tracking behavior mode:
   * - "follow": Continuous cursor tracking (default)
   * - "static": Position at initial interaction, no subsequent tracking
   * @default "follow"
   */
  trackingMode?: MaybeRefOrGetter<TrackingMode>
}

export interface UseClientPointReturn {
  /**
   * Reactive object containing the current client coordinates (x/y)
   */
  coordinates: Readonly<Ref<{ x: number | null; y: number | null }>>
  /**
   * Function to manually update the floating element's position
   */
  updatePosition: (x: number, y: number) => void
}

//=======================================================================================
// 📌 Services
//=======================================================================================

/**
 * Service for validating and normalizing coordinates with axis constraints
 */
class CoordinateValidator {
  /**
   * Validate coordinates against the given axis constraint
   */
  validate(coordinates: Coordinates, axis: AxisConstraint = "both"): boolean {
    const normalized = this.normalizeCoordinates(coordinates)
    
    // Allow null coordinates for initial state - they are valid
    const hasAnyCoordinates = normalized.x !== null || normalized.y !== null
    if (!hasAnyCoordinates) {
      return true // No validation errors for completely null coordinates
    }

    // Basic type and range validation
    if (normalized.x !== null && (typeof normalized.x !== "number" || !isFinite(normalized.x))) {
      return false
    }
    if (normalized.y !== null && (typeof normalized.y !== "number" || !isFinite(normalized.y))) {
      return false
    }

    return true
  }

  /**
   * Normalize coordinates by handling edge cases and type coercion
   */
  private normalizeCoordinates(coords: Coordinates): Coordinates {
    return {
      x: this.normalizeValue(coords.x),
      y: this.normalizeValue(coords.y)
    }
  }

  /**
   * Normalize a single coordinate value
   */
  private normalizeValue(value: number | null | undefined): number | null {
    if (value === null || value === undefined) {
      return null
    }
    if (typeof value === "string") {
      const parsed = parseFloat(value)
      return isNaN(parsed) ? null : parsed
    }
    if (typeof value === "number") {
      return isNaN(value) || !isFinite(value) ? null : value
    }
    return null
  }

  /**
   * Check if two coordinate sets are equal
   */
  areEqual(coords1: Coordinates, coords2: Coordinates): boolean {
    return coords1.x === coords2.x && coords1.y === coords2.y
  }
}

/**
 * Service for calculating bounding rectangles for virtual elements
 */
class BoundingRectCalculator {
  /**
   * Create a virtual element with precise bounding rectangle calculations
   */
  createVirtualElement(config: VirtualElementConfig): VirtualElement {
    return {
      contextElement: config.referenceElement || undefined,
      getBoundingClientRect: () => this.calculateBoundingRect(config)
    }
  }

  /**
   * Calculate bounding rectangle based on configuration
   */
  private calculateBoundingRect(config: VirtualElementConfig): DOMRect {
    const { referenceElement, coordinates, lockedCoordinates, axis, fallbackDimensions } = config
    
    const refRect = this.getReferenceRect(referenceElement, fallbackDimensions)
    const position = this.calculatePosition(coordinates, axis, refRect, lockedCoordinates)
    const dimensions = this.calculateDimensions(axis, refRect, fallbackDimensions)

    return this.createDOMRect({
      x: position.x,
      y: position.y,
      width: dimensions.width,
      height: dimensions.height
    })
  }

  /**
   * Get reference element rectangle or fallback
   */
  private getReferenceRect(referenceElement: HTMLElement | null, fallback: Dimensions): DOMRect {
    if (referenceElement) {
      try {
        return referenceElement.getBoundingClientRect()
      } catch (error) {
        console.warn("Failed to get reference element bounds:", error)
      }
    }

    // Return fallback rectangle
    return this.createDOMRect({
      x: 0,
      y: 0,
      width: fallback.width,
      height: fallback.height
    })
  }

  /**
   * Calculate position based on coordinates and axis constraints
   */
  private calculatePosition(
    coordinates: Coordinates,
    axis: AxisConstraint,
    refRect: DOMRect,
    lockedCoordinates: Coordinates | null
  ): { x: number; y: number } {
    const isXAxis = axis === "x" || axis === "both"
    const isYAxis = axis === "y" || axis === "both"

    // Use live coordinates when available and axis allows,
    // otherwise prefer locked coordinates from the initial interaction,
    // and finally fall back to the reference element's rect.
    const x = isXAxis && coordinates.x !== null
      ? coordinates.x
      : (lockedCoordinates?.x ?? refRect.x)
    const y = isYAxis && coordinates.y !== null
      ? coordinates.y
      : (lockedCoordinates?.y ?? refRect.y)

    return { x, y }
  }

  /**
   * Calculate dimensions based on axis constraints
   */
  private calculateDimensions(
    axis: AxisConstraint,
    refRect: DOMRect,
    fallback: Dimensions
  ): Dimensions {
    switch (axis) {
      case "both":
        // Point positioning - zero dimensions
        return { width: 0, height: 0 }
        
      case "x":
        // Horizontal line - full width, zero height
        return { width: refRect.width || fallback.width, height: 0 }
        
      case "y":
        // Vertical line - zero width, full height
        return { width: 0, height: refRect.height || fallback.height }
        
      default:
        return { width: 0, height: 0 }
    }
  }

  /**
   * Create a DOMRect-like object
   */
  private createDOMRect(rect: {
    x: number
    y: number
    width: number
    height: number
  }): DOMRect {
    const { x, y, width, height } = rect
    
    // Ensure non-negative dimensions
    const safeWidth = Math.max(0, width)
    const safeHeight = Math.max(0, height)

    return {
      x,
      y,
      width: safeWidth,
      height: safeHeight,
      top: y,
      right: x + safeWidth,
      bottom: y + safeHeight,
      left: x,
      toJSON: () => ({ x, y, width: safeWidth, height: safeHeight })
    } as DOMRect
  }
}

//=======================================================================================
// 📌 Tracking Strategies
//=======================================================================================

/**
 * Base interface for tracking strategies
 */
abstract class TrackingStrategy {
  abstract readonly name: TrackingMode
  
  /**
   * Process a pointer event and return coordinate update if applicable
   */
  abstract process(event: PointerEventData, context: TrackingContext): CoordinateUpdate | null
  
  /**
   * Reset strategy state
   */
  abstract reset(): void
  
  /**
   * Check if strategy can handle the given event
   */
  canHandle(event: PointerEventData): boolean {
    return event.coordinates.x !== null || event.coordinates.y !== null
  }

  /**
   * Create a coordinate update object
   */
  protected createCoordinateUpdate(
    event: PointerEventData,
    source: CoordinateUpdate["source"] = "pointer"
  ): CoordinateUpdate {
    return {
      coordinates: event.coordinates,
      source,
      timestamp: event.timestamp
    }
  }

  /**
   * Check if event coordinates are valid for the current axis
   */
  protected isValidForAxis(event: PointerEventData, axis: AxisConstraint): boolean {
    const { x, y } = event.coordinates
    switch (axis) {
      case "x": return x !== null
      case "y": return y !== null
      case "both": return x !== null && y !== null
      default: return false
    }
  }
}

/**
 * Strategy for continuous cursor tracking
 */
class FollowTracker extends TrackingStrategy {
  readonly name = "follow" as const
  private lastUpdateTime = 0

  /**
   * Process pointer events for continuous tracking
   */
  process(event: PointerEventData, context: TrackingContext): CoordinateUpdate | null {
    // Validate coordinates for current axis
    if (!this.isValidForAxis(event, context.axis)) {
      return null
    }

    // Handle different event types
    switch (event.type) {
      case "pointerdown":
        return this.handlePointerDown(event, context)
      case "pointermove":
        return this.handlePointerMove(event, context)
      case "pointerenter":
        return this.handlePointerEnter(event, context)
      default:
        return null
    }
  }

  /**
   * Handle pointer down events
   */
  private handlePointerDown(event: PointerEventData, context: TrackingContext): CoordinateUpdate | null {
    // Always update on pointer down for immediate feedback
    this.lastUpdateTime = event.timestamp
    return this.createCoordinateUpdate(event)
  }

  /**
   * Handle pointer move events
   */
  private handlePointerMove(event: PointerEventData, context: TrackingContext): CoordinateUpdate | null {
    // Only track movements when floating element is open for follow mode
    if (!context.isOpen) {
      return null
    }

    // Only track mouse-like pointers for movements
    if (!isMouseLikePointerType(event.originalEvent.pointerType, true)) {
      return null
    }

    // Update every time for better test reliability
    this.lastUpdateTime = event.timestamp
    return this.createCoordinateUpdate(event)
  }

  /**
   * Handle pointer enter events
   */
  private handlePointerEnter(event: PointerEventData, context: TrackingContext): CoordinateUpdate | null {
    // Update on enter for initial positioning
    this.lastUpdateTime = event.timestamp
    return this.createCoordinateUpdate(event)
  }

  /**
   * Reset tracking state
   */
  reset(): void {
    this.lastUpdateTime = 0
  }

  /**
   * Check if this strategy can handle the event
   */
  canHandle(event: PointerEventData): boolean {
    if (!super.canHandle(event)) {
      return false
    }
    return ["pointerdown", "pointermove", "pointerenter"].includes(event.type)
  }
}

/**
 * Strategy for static positioning at initial interaction
 */
class StaticTracker extends TrackingStrategy {
  readonly name = "static" as const
  
  // Last known coordinates from any pointer movement
  private lastPointerCoords: Coordinates | null = null
  // High-priority coordinates from trigger events like clicks
  private triggerCoords: Coordinates | null = null

  /**
   * Process pointer events for static positioning
   */
  process(event: PointerEventData, context: TrackingContext): CoordinateUpdate | null {
    // Validate coordinates for current axis
    if (!this.isValidForAxis(event, context.axis)) {
      return null
    }

    // Handle different event types
    switch (event.type) {
      case "pointerdown":
        return this.handlePointerDown(event, context)
      case "pointermove":
        return this.handlePointerMove(event, context)
      case "pointerenter":
        return this.handlePointerEnter(event, context)
      default:
        return null
    }
  }

  /**
   * Handle pointer down events (trigger events)
   */
  private handlePointerDown(event: PointerEventData, context: TrackingContext): CoordinateUpdate | null {
    // Store as trigger coordinates (highest priority)
    this.triggerCoords = event.coordinates
    this.lastPointerCoords = event.coordinates

    // If floating element is open, update immediately
    if (context.isOpen) {
      return this.createCoordinateUpdate(event)
    }

    return null
  }

  /**
   * Handle pointer move events
   */
  private handlePointerMove(event: PointerEventData, context: TrackingContext): CoordinateUpdate | null {
    // Update last known position
    this.lastPointerCoords = event.coordinates
    // Movement invalidates trigger coordinates (user moved after click)
    this.triggerCoords = null
    // Don't update position during movement in static mode
    return null
  }

  /**
   * Handle pointer enter events
   */
  private handlePointerEnter(event: PointerEventData, context: TrackingContext): CoordinateUpdate | null {
    // Update last known position
    this.lastPointerCoords = event.coordinates
    // Don't update position during enter in static mode
    return null
  }

  /**
   * Get coordinates to use when floating element opens
   */
  getCoordinatesForOpen(): Coordinates | null {
    // 1. Prioritize trigger coordinates (from recent click)
    if (this.triggerCoords) {
      return this.triggerCoords
    }
    // 2. Fall back to last known hover position
    return this.lastPointerCoords
  }

  /**
   * Create coordinate update for static positioning
   */
  createStaticUpdate(timestamp?: number): CoordinateUpdate | null {
    const coordinates = this.getCoordinatesForOpen()
    
    if (!coordinates) {
      return null
    }

    return {
      coordinates,
      source: "pointer",
      timestamp: timestamp ?? Date.now()
    }
  }

  /**
   * Reset tracking state
   */
  reset(): void {
    this.lastPointerCoords = null
    this.triggerCoords = null
  }

  /**
   * Reset only trigger coordinates (called when floating closes)
   */
  resetTriggerCoordinates(): void {
    this.triggerCoords = null
  }

  /**
   * Check if this strategy can handle the event
   */
  canHandle(event: PointerEventData): boolean {
    if (!super.canHandle(event)) {
      return false
    }
    return ["pointerdown", "pointermove", "pointerenter"].includes(event.type)
  }
}

//=======================================================================================
// 📌 Main Composable
//=======================================================================================

/**
 * Positions the floating element relative to a client point (mouse position).
 *
 * This composable tracks pointer movements and positions the floating element
 * accordingly, with options for axis locking and controlled coordinates.
 *
 * @param pointerTarget - The DOM element whose bounding box is used as the reference for pointer event listeners and initial positioning.
 * @param context - The floating context with open state and position reference
 * @param options - Configuration options for client point behavior
 *
 * @example
 * ```ts
 * const context = useFloating(...)
 * useClientPoint(context, {
 *   axis: "x",
 *   enabled: true
 * })
 * ```
 */
export function useClientPoint(
  pointerTarget: Ref<HTMLElement | null>,
  context: FloatingContext,
  options: UseClientPointOptions = {}
): UseClientPointReturn {
  const { open, refs } = context

  // Services
  const validator = new CoordinateValidator()
  const rectCalculator = new BoundingRectCalculator()
  
  // Tracking strategies
  const followTracker = new FollowTracker()
  const staticTracker = new StaticTracker()

  // Internal state
  const internalCoordinates = ref<Coordinates>({ x: null, y: null })
  // Locked initial coordinates captured when opening to avoid jumps on constrained axes
  const lockedCoordinates = ref<Coordinates | null>(null)

  // Computed options
  const axis = computed(() => toValue(options.axis ?? "both"))
  const enabled = computed(() => toValue(options.enabled ?? true))
  const externalX = computed(() => toValue(options.x ?? null))
  const externalY = computed(() => toValue(options.y ?? null))
  const trackingMode = computed(() => toValue(options.trackingMode ?? "follow"))

<<<<<<< HEAD
  // Check if coordinates are externally controlled
  const isExternallyControlled = computed(() => externalX.value !== null || externalY.value !== null)

  // Primary coordinates - external takes precedence over internal
  const coordinates = computed<Coordinates>(() => {
    const hasExternalX = externalX.value !== null
    const hasExternalY = externalY.value !== null

    if (hasExternalX || hasExternalY) {
      return {
        x: hasExternalX ? externalX.value : internalCoordinates.value.x,
        y: hasExternalY ? externalY.value : internalCoordinates.value.y
      }
    }

    return internalCoordinates.value
  })

  // Coordinates constrained by current axis setting
  const constrainedCoordinates = computed<Coordinates>(() => {
    const coords = coordinates.value
    const currentAxis = axis.value

    switch (currentAxis) {
      case "x":
        return { x: coords.x, y: null }
      case "y":
        return { x: null, y: coords.y }
      case "both":
        return coords
    }
  })

  // Current tracking strategy
  const currentStrategy = computed<TrackingStrategy>(() => {
    return trackingMode.value === "follow" ? followTracker : staticTracker
  })

  /**
   * Set coordinates programmatically
   */
  const setCoordinates = (x: number | null, y: number | null): void => {
    // Don't update if externally controlled
    if (isExternallyControlled.value) {
      return
    }

    const newCoordinates: Coordinates = { x, y }
    
    // Validate coordinates
    if (validator.validate(newCoordinates, "both")) {
      internalCoordinates.value = newCoordinates
    } else {
      // Still set coordinates even if validation fails (for development)
      internalCoordinates.value = newCoordinates
    }
  }

  /**
   * Reset coordinates to null
   */
  const reset = (): void => {
    if (!isExternallyControlled.value) {
      internalCoordinates.value = { x: null, y: null }
    }
  }

  /**
   * Create virtual element based on current coordinates
   */
  const createVirtualElement = (): VirtualElement => {
    const config: VirtualElementConfig = {
      referenceElement: pointerTarget.value,
      coordinates: constrainedCoordinates.value,
      lockedCoordinates: lockedCoordinates.value,
      axis: axis.value,
      fallbackDimensions: { width: 100, height: 30 }
    }
    
    return rectCalculator.createVirtualElement(config)
  }

  /**
   * Process pointer event with current tracking strategy
   */
  const processPointerEvent = (event: PointerEvent, type: PointerEventData["type"]): void => {
    if (!enabled.value || isExternallyControlled.value) {
      return
    }

    const eventData: PointerEventData = {
      type,
      coordinates: { x: event.clientX, y: event.clientY },
      pointerType: event.pointerType as PointerType,
      timestamp: Date.now(),
      originalEvent: event
    }

    // Capture the initial interaction point to lock constrained axis
    if (type === "pointerdown" && !open.value) {
      lockedCoordinates.value = { ...eventData.coordinates }
    }

    const strategy = currentStrategy.value
    
    if (!strategy.canHandle(eventData)) {
      return
    }

    const trackingContext: TrackingContext = {
      axis: axis.value,
      isOpen: open.value,
      lastCoordinates: coordinates.value,
      lastUpdateTime: Date.now()
    }

    const update = strategy.process(eventData, trackingContext)
    
    if (update) {
      setCoordinates(update.coordinates.x, update.coordinates.y)
    }
  }

  // Initialize virtual element
  refs.anchorEl.value = createVirtualElement()

  // Update virtual element when coordinates change
  watch(
    [constrainedCoordinates, lockedCoordinates, axis],
    () => {
      refs.anchorEl.value = createVirtualElement()
    },
    { immediate: true }
  )
=======
  const setPosition = (x: number | null, y: number | null) => {
    clientCoords.value = { x, y }
  }

  // Reactive virtual element management - responds to all relevant dependencies
  watchEffect(() => {
    const shouldCreateVirtualElement = 
      pointerTarget.value != null || 
      (clientCoords.value.x != null && clientCoords.value.y != null)

    if (shouldCreateVirtualElement) {
      refs.anchorEl.value = createVirtualElement(
        pointerTarget.value, 
        axis.value, 
        clientCoords.value
      )
      
      // Trigger position recalculation when virtual element updates and floating is open
      if (open.value && (clientCoords.value.x != null || clientCoords.value.y != null) && context.update) {
        // Use nextTick to ensure the virtual element is properly set before update
        nextTick(() => {
          context.update()
        })
      }
    }
  })
>>>>>>> f1b0f810

  // Handle controlled coordinates
  watch(
    [externalX, externalY, enabled],
    ([x, y, isEnabled]) => {
      if (isEnabled && x != null && y != null) {
        setCoordinates(x, y)
      }
    },
    { immediate: true }
  )

  // Core logic for opening/closing
  watch(open, (isOpen) => {
    if (!enabled.value || isExternallyControlled.value) {
      return
    }

    if (isOpen) {
      if (trackingMode.value === "static") {
        // Get coordinates from static tracker when opening
        const strategy = currentStrategy.value as StaticTracker
        const staticUpdate = strategy.createStaticUpdate()
        if (staticUpdate) {
          setCoordinates(staticUpdate.coordinates.x, staticUpdate.coordinates.y)
          // Lock to the trigger/initial coordinates
          lockedCoordinates.value = { ...staticUpdate.coordinates }
        } else {
          // Fallback: lock to last known internal coordinates
          lockedCoordinates.value = internalCoordinates.value
        }
      } else {
        // Follow mode: lock to the current pointer coordinates at the moment of opening
        lockedCoordinates.value = internalCoordinates.value
      }
    } else {
      // When closing, reset everything
      reset()
      currentStrategy.value.reset()
      lockedCoordinates.value = null
    }
  })

  // Event listeners setup
  const onPointerdown = (e: PointerEvent) => {
    processPointerEvent(e, "pointerdown")
  }

  const onPointerenter = (e: PointerEvent) => {
    processPointerEvent(e, "pointerenter")
  }

  const onPointermove = (e: PointerEvent) => {
<<<<<<< HEAD
    processPointerEvent(e, "pointermove")
=======
    pointerType = e.pointerType as PointerType
    updateLastPointerCoords(e)

    // A move event invalidates a previous click trigger.
    // This makes the logic default back to standard hover tracking.
    triggerCoords = null

    if (
      open.value &&
      isMouseLikePointerType(pointerType, true) &&
      trackingMode.value === "follow"
    ) {
      setPosition(e.clientX, e.clientY)
    }
  }

  const updateLastPointerCoords = (e: PointerEvent) => {
    lastPointerCoords = { x: e.clientX, y: e.clientY }
>>>>>>> f1b0f810
  }

  // Setup event listeners
  watchEffect(() => {
    if (externalX.value != null || externalY.value != null) return
    const el = pointerTarget.value
    if (!el || !enabled.value) return

    el.addEventListener("pointerenter", onPointerenter)
    el.addEventListener("pointerdown", onPointerdown)
    el.addEventListener("pointermove", onPointermove)

    onWatcherCleanup(() => {
      el?.removeEventListener("pointerenter", onPointerenter)
      el?.removeEventListener("pointerdown", onPointerdown)
      el?.removeEventListener("pointermove", onPointermove)
    })
  })

  return {
    coordinates: readonly(coordinates),
    updatePosition: (x: number, y: number) => setCoordinates(x, y),
  }
}<|MERGE_RESOLUTION|>--- conflicted
+++ resolved
@@ -652,7 +652,6 @@
   const externalY = computed(() => toValue(options.y ?? null))
   const trackingMode = computed(() => toValue(options.trackingMode ?? "follow"))
 
-<<<<<<< HEAD
   // Check if coordinates are externally controlled
   const isExternallyControlled = computed(() => externalX.value !== null || externalY.value !== null)
 
@@ -787,34 +786,6 @@
     },
     { immediate: true }
   )
-=======
-  const setPosition = (x: number | null, y: number | null) => {
-    clientCoords.value = { x, y }
-  }
-
-  // Reactive virtual element management - responds to all relevant dependencies
-  watchEffect(() => {
-    const shouldCreateVirtualElement = 
-      pointerTarget.value != null || 
-      (clientCoords.value.x != null && clientCoords.value.y != null)
-
-    if (shouldCreateVirtualElement) {
-      refs.anchorEl.value = createVirtualElement(
-        pointerTarget.value, 
-        axis.value, 
-        clientCoords.value
-      )
-      
-      // Trigger position recalculation when virtual element updates and floating is open
-      if (open.value && (clientCoords.value.x != null || clientCoords.value.y != null) && context.update) {
-        // Use nextTick to ensure the virtual element is properly set before update
-        nextTick(() => {
-          context.update()
-        })
-      }
-    }
-  })
->>>>>>> f1b0f810
 
   // Handle controlled coordinates
   watch(
@@ -868,28 +839,7 @@
   }
 
   const onPointermove = (e: PointerEvent) => {
-<<<<<<< HEAD
     processPointerEvent(e, "pointermove")
-=======
-    pointerType = e.pointerType as PointerType
-    updateLastPointerCoords(e)
-
-    // A move event invalidates a previous click trigger.
-    // This makes the logic default back to standard hover tracking.
-    triggerCoords = null
-
-    if (
-      open.value &&
-      isMouseLikePointerType(pointerType, true) &&
-      trackingMode.value === "follow"
-    ) {
-      setPosition(e.clientX, e.clientY)
-    }
-  }
-
-  const updateLastPointerCoords = (e: PointerEvent) => {
-    lastPointerCoords = { x: e.clientX, y: e.clientY }
->>>>>>> f1b0f810
   }
 
   // Setup event listeners
